/*******************************************************************************
 *     SDR Trunk 
 *     Copyright (C) 2014-2016 Dennis Sheirer
 * 
 *     This program is free software: you can redistribute it and/or modify
 *     it under the terms of the GNU General Public License as published by
 *     the Free Software Foundation, either version 3 of the License, or
 *     (at your option) any later version.
 * 
 *     This program is distributed in the hope that it will be useful,
 *     but WITHOUT ANY WARRANTY; without even the implied warranty of
 *     MERCHANTABILITY or FITNESS FOR A PARTICULAR PURPOSE.  See the
 *     GNU General Public License for more details.
 * 
 *     You should have received a copy of the GNU General Public License
 *     along with this program.  If not, see <http://www.gnu.org/licenses/>
 ******************************************************************************/
package module.decode.state;

import java.util.concurrent.RejectedExecutionException;
import java.util.concurrent.ScheduledExecutorService;
import java.util.concurrent.ScheduledFuture;
import java.util.concurrent.TimeUnit;

import module.Module;
import module.decode.config.DecodeConfiguration;
import module.decode.event.CallEvent;
import module.decode.event.ICallEventProvider;
import module.decode.state.DecoderStateEvent.Event;

import org.slf4j.Logger;
import org.slf4j.LoggerFactory;

import sample.Listener;
import audio.metadata.IMetadataProvider;
import audio.metadata.Metadata;
import audio.metadata.MetadataReset;
import audio.metadata.MetadataType;
import audio.squelch.ISquelchStateProvider;
import audio.squelch.SquelchState;
import controller.channel.Channel.ChannelType;

public class ChannelState extends Module implements ICallEventProvider,	IChangedAttributeProvider, 
	IDecoderStateEventListener, IDecoderStateEventProvider, IMetadataProvider, ISquelchStateProvider
{
	private final static Logger mLog = 
			LoggerFactory.getLogger( ChannelState.class );

	public static final long FADE_TIMEOUT_DELAY = 1200;
	public static final long RESET_TIMEOUT_DELAY = 2000;
	
	private State mState = State.IDLE;

	private Listener<CallEvent> mCallEventListener;
	private Listener<ChangedAttribute> mChangedAttributeListener;
	private Listener<DecoderStateEvent> mDecoderStateListener;
	private Listener<Metadata> mMetadataListener;
	private Listener<SquelchState> mSquelchStateListener;
	private DecoderStateEventReceiver mDecoderStateEventReceiver = 
					new DecoderStateEventReceiver();

	private boolean mSquelchLocked = false;
	private boolean mSelected = false;
	
	private long mStandardChannelFadeTimeout = FADE_TIMEOUT_DELAY;
	private long mTrafficChannelFadeTimeout = DecodeConfiguration.DEFAULT_CALL_TIMEOUT_SECONDS * 1000;
	private long mFadeTimeout;
	private long mEndTimeout;
	
	private StateMonitor mStateMonitor = new StateMonitor();
	private ScheduledFuture<?> mStateMonitorFuture;

	private ChannelType mChannelType;
	
	private TrafficChannelManager mTrafficChannelEndListener;
	private CallEvent mTrafficChannelCallEvent;
	
	/**
	 * Channel state tracks the overall state of all processing modules and decoders
	 * configured for the channel and provides squelch control and decoder state
	 * reset events.
	 * 
	 * Uses a state enumeration that defines allowable channel state transitions in
	 * order to track a call or data decode event from start to finish.  Uses a 
	 * timer to monitor for inactivity and to provide a FADE period that indicates
	 * to the user that the activity has stopped while continuing to provide details
	 * about the call, before the state is reset to IDLE.
	 * 
	 * Since this class is multi-threaded between decoder events and the internal
	 * timer that monitors for inactivity, this class uses the mState object for
	 * thread synchronization.
	 * 
	 * State Descriptions:
	 *  IDLE		Normal state. No voice or data call activity
	 *  CALL/DATA/ENCRYPTED/CONTROL
	 *  			Decoding states.
	 *  FADE		The phase after a voice or data call when either an explicit
	 *  			call end has been received, or when no new signalling updates
	 *  			have been received, and the fade timer has expired.  This phase
	 *  			allows for gui updates to signal to the user that the call is
	 *  			ended, while continuing to display the call details for the user
	 *  TEARDOWN	Indicates a traffic channel that will be torn down for reuse.
	 */
	public ChannelState( ChannelType channelType )
	{
		mChannelType = channelType;
	}
	
	/**
	 * Resets this channel state and prepares it for reuse.
	 */
	@Override
	public void reset()
	{
		broadcast( new DecoderStateEvent( this, Event.RESET, State.IDLE ) );
		broadcast( new MetadataReset() );
		
		mState = State.IDLE;
		broadcast( ChangedAttribute.CHANNEL_STATE );
	}

	@Override
	public void start( ScheduledExecutorService executor )
	{
		if( mStateMonitorFuture == null && mStateMonitor != null )
		{
			if( mTrafficChannelEndListener != null )
			{
				setState( State.CALL );
			}
			
			try
			{
				mStateMonitorFuture = executor.scheduleAtFixedRate(  mStateMonitor, 0, 20, TimeUnit.MILLISECONDS );
			}
			catch( RejectedExecutionException ree )
			{
				mLog.error( "state monitor scheduled task rejected", ree );
			}
		}
	}

	@Override
	public void stop()
	{
		if( mStateMonitorFuture != null )
		{
			boolean success = mStateMonitorFuture.cancel( true );
			
			if( !success )
			{
				mLog.error("Couldn't stop monitoring scheduled future" );
			}
		}

		mTrafficChannelEndListener = null;
		
		if( mTrafficChannelCallEvent != null )
		{
			mTrafficChannelCallEvent.end();
			broadcast( mTrafficChannelCallEvent );
		}
		
		mTrafficChannelCallEvent = null;
		
		mStateMonitorFuture = null;
		
		mSquelchLocked = false;
	}

	public void dispose()
	{
		mCallEventListener = null;
		mChangedAttributeListener = null;
		mDecoderStateListener = null;
		mSquelchStateListener = null;
		mStateMonitor = null;
	}
	
	private boolean isStandardChannel()
	{
		return mChannelType == ChannelType.STANDARD;
	}
	
	private boolean isTrafficChannel()
	{
		return mChannelType == ChannelType.TRAFFIC;
	}
	
	public void setStandardChannelTimeout( long milliseconds )
	{
		mStandardChannelFadeTimeout = milliseconds;
		
		if( mChannelType == ChannelType.STANDARD )
		{
			mFadeTimeout = mStandardChannelFadeTimeout;
		}
	}
	
	public void setTrafficChannelTimeout( long milliseconds )
	{
		mTrafficChannelFadeTimeout = milliseconds;
		
		if( mChannelType == ChannelType.TRAFFIC )
		{
			mFadeTimeout = System.currentTimeMillis() + mTrafficChannelFadeTimeout;
		}
	}
	
	public void setSelected( boolean selected )
	{
		mSelected = selected;
	}

	public boolean isSelected()
	{
		return mSelected;
	}
	
	public State getState()
	{
		return mState;
	}
	
	/**
	 * Updates the fade timeout threshold to the current time plus delay
	 */
	private void updateFadeTimeout()
	{
		if( isTrafficChannel() )
		{
			mFadeTimeout = System.currentTimeMillis() + mTrafficChannelFadeTimeout;
		}
		else
		{
			mFadeTimeout = System.currentTimeMillis() + mStandardChannelFadeTimeout;
		}
		
	}

	/**
	 * Updates the reset timeout threshold to the current time plus delay
	 */
	private void updateResetTimeout()
	{
		if( isTrafficChannel() )
		{
			mEndTimeout = System.currentTimeMillis();
		}
		else
		{
			mEndTimeout = System.currentTimeMillis() + RESET_TIMEOUT_DELAY;
		}
	}
	
	/**
	 * Broadcasts the squelch state to the registered listener
	 */
	protected void broadcast( SquelchState state )
	{
		if( mSquelchStateListener != null && !mSquelchLocked )
		{
			mSquelchStateListener.receive( state );
		}
	}

	/**
	 * Sets the squelch state listener 
	 */
	@Override
	public void setSquelchStateListener( Listener<SquelchState> listener )
	{
		mSquelchStateListener = listener;
	}

	/**
	 * Removes the squelch state listener
	 */
	@Override
	public void removeSquelchStateListener()
	{
		mSquelchStateListener = null;
	}

	/**
	 * Sets the channel state to the specified state, or updates the timeout
	 * values so that the state monitor will not change state.  Broadcasts a 
	 * squelch event when the state changes and the audio squelch state should
	 * change.  Also broadcasts changed attribute and decoder state events so
	 * that external processes can maintain sync with this channel state. 
	 */
	protected void setState( State state )
	{
		synchronized( mState )
		{
			if( state == mState )
			{
				if( State.CALL_STATES.contains( state ) )
				{
					updateFadeTimeout();
				}
			}
			else if( state != mState && mState.canChangeTo( state ) )
			{
				switch( state )
				{
					case CONTROL:
						//Don't allow traffic channels to be control channels, 
						//otherwise they can't transition to call tear down
						if( isStandardChannel() )
						{
							broadcast( SquelchState.SQUELCH );
							updateFadeTimeout();
							mState = state;
							broadcast( ChangedAttribute.CHANNEL_STATE );
						}
						break;
					case DATA:
					case ENCRYPTED:
						broadcast( SquelchState.SQUELCH );
						updateFadeTimeout();
						mState = state;
						broadcast( ChangedAttribute.CHANNEL_STATE );
						break;
					case CALL:
						broadcast( SquelchState.UNSQUELCH );
						updateFadeTimeout();
						mState = state;
						broadcast( ChangedAttribute.CHANNEL_STATE );
						break;
					case FADE:
						processFadeState();
						break;
					case IDLE:
						processIdleState();
						break;
					case TEARDOWN:
						processTeardownState();
						break;
					case RESET:
						mState = State.IDLE;
						break;
					default:
						break;
				}
			}
			else
			{
//				mLog.debug( "Can't change from [" + mState + "] to [" + state + "]" );
			}
		}
	}
	
	/**
	 * Sets the state and processes related actions
	 */
	private void processFadeState()
	{
		updateResetTimeout();
		mState = State.FADE;
		
		broadcast( SquelchState.SQUELCH );
		broadcast( ChangedAttribute.CHANNEL_STATE );
	}
	
	private void processIdleState()
	{
		broadcast( SquelchState.SQUELCH );
		
		if( mState == State.FADE )
		{
			broadcast( new DecoderStateEvent( this, Event.RESET, State.IDLE ) );
			broadcast( new MetadataReset() );
		}
		
		mState = State.IDLE;
		
		broadcast( ChangedAttribute.CHANNEL_STATE );
	}
	
	private void processTeardownState()
	{
		broadcast( SquelchState.SQUELCH );

		broadcast( new MetadataReset() );
<<<<<<< HEAD

=======
		
>>>>>>> 64fee2c7
		mState = State.TEARDOWN;
		
		broadcast( ChangedAttribute.CHANNEL_STATE );

		if( mTrafficChannelEndListener != null )
		{
			mTrafficChannelEndListener.callEnd( mTrafficChannelCallEvent.getChannel() );
		}
	}

	/**
	 * Broadcasts the call event to the registered listener
	 */
	protected void broadcast( CallEvent event )	
	{
		if( mCallEventListener != null )
		{
			mCallEventListener.receive( event );
		}
	}

	@Override
	public void addCallEventListener( Listener<CallEvent> listener )
	{
		mCallEventListener = listener;
	}

	@Override
	public void removeCallEventListener( Listener<CallEvent> listener )
	{
		mCallEventListener = null;
	}

	/**
	 * Broadcasts the channel state attribute change event to all registered
	 * listeners
	 */
	protected void broadcast( ChangedAttribute attribute )
	{
		if( mChangedAttributeListener != null )
		{
			mChangedAttributeListener.receive( attribute );
		}
	}

	/**
	 * Adds the listener to receive channel state attribute change events
	 */
	@Override
	public void setChangedAttributeListener( Listener<ChangedAttribute> listener )
	{
		mChangedAttributeListener = listener;
	}
	
	/**
	 * Removes the listener to receive channel state attribute change events
	 */
	@Override
	public void removeChangedAttributeListener()
	{
		mChangedAttributeListener = null;
	}

	/**
	 * Broadcasts a channel state event to any registered listeners
	 */
	protected void broadcast( DecoderStateEvent event )
	{
		if( mDecoderStateListener != null )
		{
			mDecoderStateListener.receive( event );
		}
	}

	/**
	 * Adds a decoder state event listener
	 */
	@Override
	public void setDecoderStateListener( Listener<DecoderStateEvent> listener )
	{
		mDecoderStateListener = listener;
	}

	/**
	 * Removes the decoder state event listener
	 */
	@Override
	public void removeDecoderStateListener()
	{
		mDecoderStateListener = null;
	}

	@Override
	public Listener<DecoderStateEvent> getDecoderStateListener()
	{
		return mDecoderStateEventReceiver;
	}

	/**
	 * Broadcasts metadata to the registered listener
	 */
	protected void broadcast( Metadata metadata )
	{
		if( mMetadataListener != null )
		{
			mMetadataListener.receive( metadata );
		}
	}

	/**
	 * Adds a metadata listener
	 */
	@Override
	public void setMetadataListener( Listener<Metadata> listener )
	{
		mMetadataListener = listener;
	}

	/**
	 * Removes the decoder state event listener
	 */
	@Override
	public void removeMetadataListener()
	{
		mMetadataListener = null;
	}

	/**
	 * Registers a listener to be notified when a traffic channel call event is
	 * completed, so that the listener can perform call tear-down 
	 */
	public void configureAsTrafficChannel( TrafficChannelManager manager, CallEvent callEvent )
	{
		mTrafficChannelEndListener = manager;
		
		mTrafficChannelCallEvent = callEvent;
		
		/* Broadcast the call event details as metadata for the audio manager */
		String channel = mTrafficChannelCallEvent.getChannel();
		
		if( channel != null )
		{
			broadcast( new Metadata( MetadataType.CHANNEL_NUMBER, channel, true ) );
		}
		
		broadcast( new Metadata( MetadataType.PROTOCOL,  
				mTrafficChannelCallEvent.getDecoderType().getDisplayString(), true ) );

		String details = mTrafficChannelCallEvent.getDetails();
		
		if( details != null )
		{
			broadcast( new Metadata( MetadataType.DETAILS, details, true ) );
		}
		
		String from = mTrafficChannelCallEvent.getFromID();
		
		if( from != null )
		{
			broadcast( new Metadata( mTrafficChannelCallEvent.getFromIDType(), 
					from, mTrafficChannelCallEvent.getFromIDAlias(), true ) );
		}
		
		String to = mTrafficChannelCallEvent.getToID();
		
		if( to != null )
		{
			broadcast( new Metadata( mTrafficChannelCallEvent.getToIDType(), to, 
					mTrafficChannelCallEvent.getToIDAlias(), true ) );
		}
		
		long frequency = mTrafficChannelCallEvent.getFrequency();
		
		if( frequency > 0 )
		{
			broadcast( new Metadata( MetadataType.FREQUENCY, String.valueOf( frequency ), true ) );
		}
		
		/* Rebroadcast the allocation event so that the internal decoder states
		 * can self-configure with the call event details */
		broadcast( mTrafficChannelCallEvent );
	}
	
	/**
	 * DecoderStateEvent receiver wrapper
	 */
	public class DecoderStateEventReceiver implements Listener<DecoderStateEvent>
	{
		@Override
		public void receive( DecoderStateEvent event )
		{
			if( event.getSource() != this )
			{
				switch( event.getEvent() )
				{
					case ALWAYS_UNSQUELCH:
						broadcast( SquelchState.UNSQUELCH );
						mSquelchLocked = true;
						break;
					case CHANGE_CALL_TIMEOUT:
						if( event instanceof ChangeChannelTimeoutEvent )
						{
							ChangeChannelTimeoutEvent timeout = (ChangeChannelTimeoutEvent)event;
							
							if( timeout.getChannelType() == ChannelType.STANDARD )
							{
								setStandardChannelTimeout( timeout.getCallTimeout() );
							}
							else
							{
								setTrafficChannelTimeout( timeout.getCallTimeout() );
							}
						}
					case CONTINUATION:
					case DECODE:
					case START:
						if( State.CALL_STATES.contains( event.getState() ) )
						{
							setState( event.getState() );
						}
						break;
					case END:
						if( isTrafficChannel() )
						{
							setState( State.TEARDOWN );
						}
						else
						{
							setState( State.FADE );
						}
						break;
					case RESET:
						/* Channel State does not respond to reset events */
						break;
					default:
						break;
				}
			}
		}
	}
	
	/**
	 * Monitors decoder state events to automatically transition the channel
	 * state to IDLE (standard channel) or to TEARDOWN (traffic channel) when
	 * decoding stops or the monitored channel returns to a no signal state.
	 * 
	 * Provides a FADE transition state to allow for momentary decoding dropouts 
	 * and to allow the user access to call details for a fade period upon 
	 * call end.
	 */
	public class StateMonitor implements Runnable
	{
		@Override
		public void run()
		{
			try
			{
				synchronized( mState )
				{
					if( State.CALL_STATES.contains( mState ) &&
						mFadeTimeout <= System.currentTimeMillis() )
					{
						processFadeState();
					}
					else if( mState == State.FADE && 
							 mEndTimeout <= System.currentTimeMillis() )
					{
						if( isTrafficChannel() )
						{
							processTeardownState();
						}
						else
						{
							processIdleState();
						}
					}
				}
			}
			catch( Exception e )
			{
				mLog.error( "Exception thrown while state monitor is running " +
						"- state [" + getState() + 
						"] current [" + System.currentTimeMillis() +
						"] mResetTimeout [" + mEndTimeout +
						"] mFadeTimeout [" + mFadeTimeout + 
						"]", e );
			}
		}
	}
}<|MERGE_RESOLUTION|>--- conflicted
+++ resolved
@@ -383,11 +383,7 @@
 		broadcast( SquelchState.SQUELCH );
 
 		broadcast( new MetadataReset() );
-<<<<<<< HEAD
-
-=======
-		
->>>>>>> 64fee2c7
+
 		mState = State.TEARDOWN;
 		
 		broadcast( ChangedAttribute.CHANNEL_STATE );
